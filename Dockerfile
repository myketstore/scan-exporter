FROM devopsworks/golang-upx:1.16 AS builder

ENV GO111MODULE=on \
    CGO_ENABLED=0 \
    GOOS=linux \
    GOARCH=amd64

ARG VERSION="n/a"
ARG BUILD_DATE="n/a"

WORKDIR /build

COPY go.mod .
COPY go.sum .
RUN go mod download

COPY . .

<<<<<<< HEAD
RUN go build \
    -ldflags "-X main.Version=${VERSION} -X main.BuildDate=${BUILD_DATE}" \
    -o /src/body-replacer/cmd/body-replacer-svc/body-replacer ./body-replacer/cmd/body-replacer-svc/

RUN go build -o scan-exporter . && \
=======
# RUN go build -o scan-exporter . && \
#     strip scan-exporter && \
#     /usr/local/bin/upx -9 scan-exporter

RUN go build \
    -ldflags "-X main.Version=${version} -X main.BuildDate=${builddate}" \
    -o scan-exporter . && \
>>>>>>> 8a221bf1
    strip scan-exporter && \
    /usr/local/bin/upx -9 scan-exporter

RUN setcap cap_net_raw+ep scan-exporter

FROM gcr.io/distroless/base-debian10

WORKDIR /app

COPY --from=builder /build/scan-exporter .

COPY --from=builder /build/config-sample.yaml config.yaml

EXPOSE 2112

ENTRYPOINT [ "/app/scan-exporter" ]<|MERGE_RESOLUTION|>--- conflicted
+++ resolved
@@ -16,13 +16,6 @@
 
 COPY . .
 
-<<<<<<< HEAD
-RUN go build \
-    -ldflags "-X main.Version=${VERSION} -X main.BuildDate=${BUILD_DATE}" \
-    -o /src/body-replacer/cmd/body-replacer-svc/body-replacer ./body-replacer/cmd/body-replacer-svc/
-
-RUN go build -o scan-exporter . && \
-=======
 # RUN go build -o scan-exporter . && \
 #     strip scan-exporter && \
 #     /usr/local/bin/upx -9 scan-exporter
@@ -30,7 +23,6 @@
 RUN go build \
     -ldflags "-X main.Version=${version} -X main.BuildDate=${builddate}" \
     -o scan-exporter . && \
->>>>>>> 8a221bf1
     strip scan-exporter && \
     /usr/local/bin/upx -9 scan-exporter
 
